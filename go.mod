--- conflicted
+++ resolved
@@ -10,15 +10,9 @@
 	github.com/pkg/errors v0.9.1
 	github.com/stretchr/testify v1.11.1
 	go.etcd.io/raft/v3 v3.6.0
-<<<<<<< HEAD
 	golang.org/x/sys v0.37.0
 	google.golang.org/grpc v1.77.0
 	google.golang.org/protobuf v1.36.10
-=======
-	golang.org/x/sys v0.35.0
-	google.golang.org/grpc v1.76.0
-	google.golang.org/protobuf v1.36.6
->>>>>>> ef8713f7
 )
 
 require (
