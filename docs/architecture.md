--- conflicted
+++ resolved
@@ -40,7 +40,6 @@
 ---
 
 ## 3. End-to-End Write Flow
-<<<<<<< HEAD
 
 ```mermaid
 sequenceDiagram
@@ -77,8 +76,6 @@
 
 Compared with RocksDB:
 - NoKV reuses the canonical WAL→MemTable→SST path but coordinates ValueLog pointers like Badger to keep hot keys in LSM while parking large values on sequential vlog segments.
-=======
->>>>>>> fe03f2f8
 
 ```mermaid
 sequenceDiagram
@@ -113,7 +110,6 @@
 6. **Manifest + WAL checkpoint** – `manifest.Manager.LogEdit` persists the new SST plus WAL pointer. Only after success do we rename temp SST files and release WAL segments.
 7. **Discard stats → ValueLog** – flush completion pushes discard statistics back to `valueLog` so GC can evict obsolete vlog segments.
 
-<<<<<<< HEAD
 ## 4. Read Path & Iterators
 
 ```mermaid
@@ -206,91 +202,6 @@
 * [HotRing overview](hotring.md) – hot key tracking and throttling.
 * [Stats & observability](stats.md) – expvar pipeline and CLI integration.
 * [File abstractions](file.md) – mmap helpers underpinning WAL/SST/vlog layers.
-=======
-Compared with RocksDB:
-- NoKV reuses the canonical WAL→MemTable→SST path but coordinates ValueLog pointers like Badger to keep hot keys in LSM while parking large values on sequential vlog segments.
-
----
-
-## 4. Read Path & Iterators
-
-```mermaid
-flowchart LR
-    subgraph Frontend
-        Client([Client API])
-        Txn[Txn Snapshot]
-    end
-    subgraph Storage
-        HotRing[hotring.HotRing]
-        IterPool[iteratorPool]
-        LSM[lsm.Iterator]
-        VLogRead[ValueLog Reader]
-    end
-    Client --> Txn --> LSM
-    LSM -->|ValuePtr| VLogRead
-    LSM --> Client
-    Client --> HotRing
-    Txn --> IterPool
-```
-
-- `DB.NewTransaction` obtains a read timestamp (`oracle.newReadTs`) and builds an iterator merging memtables + table iterators; pending writes live in the transaction structure.
-- When entries carry a `ValuePtr`, `valueLog.get` streams the value directly from the vlog segment, allowing SSTs to stay compact.
-- `hotring.HotRing` tracks read frequency and emits Top-N hot keys in `StatsSnapshot` and `nokv stats`, making it easier to prefetch or throttle at the application layer.
-- Iterator pooling keeps allocation costs low, inspired by Badger's reusable iterators.
-
----
-
-## 5. Background Loops
-
-| Component | Source | Purpose | Notable Metrics |
-| --- | --- | --- | --- |
-| Flush Manager | `lsm/flush.Manager` | Coordinates immutable memtables; exposes queue length and stage latency. | `Flush.Queue`, `Flush.BuildNs`, `Flush.Completed` |
-| Compaction Manager | `lsm.compactionManager` | Prioritises L0 size, overlap, and level fanout. | `NoKV.Compaction.RunsTotal`, `LastDurationMs` |
-| ValueLog GC | `valueLog.doRunGC` + `vlog.Manager` | Rewrites live entries into new vlog segments based on discard stats. | `NoKV.ValueLog.GcRuns`, `SegmentsRemoved`, `HeadUpdates` |
-| Prefetch Loop | `DB.prefetchLoop` | Uses HotRing signals to schedule asynchronous reads into `prefetched` cache. | `Stats.HotKeys` with timestamps |
-| Stats Sampler | `Stats.StartStats` | Polls flush, compaction, WAL, transaction metrics and publishes via `expvar`. | `NoKV.Txns.*`, `NoKV.Flush.*`, etc. |
-
-Badger similarly exposes value log GC and LSM compactions, but NoKV emphasises structured metrics for CLI/expvar users without external tooling.
-
----
-
-## 6. Crash Recovery Pipeline
-
-1. **Directory checks** – `DB.runRecoveryChecks` verifies manifest, WAL, and vlog directory invariants.
-2. **Manifest replay** – `manifest.Open` reads `CURRENT`, applies each `manifest.Edit` (`AddFile`, `DeleteFile`, `LogPointer`, `ValueLogHead/Delete/Update`). Missing SSTs detected here are pruned (`manifest.CleanObsolete` in tests mirrors RocksDB's file descriptor check).
-3. **WAL replay** – `wal.Manager.Replay` streams segment entries; truncated tails stop replay gracefully, similar to RocksDB's tolerance for torn writes.
-4. **ValueLog head rebuild** – `valueLog.recover` enumerates segments, honors manifest head metadata, and updates the active file ID/offset. Orphaned segments flagged via `manifest.EditDeleteValueLog` are removed.
-5. **Pending flush tasks** – `lsm/flush.Manager` metrics reveal leftover immutables; replayed WAL entries repopulate the memtable.
-6. **Statistics bootstrap** – `Stats` scheduler is restarted so CLI snapshots stay accurate immediately after restart.
-
-`db_recovery_test.go` intentionally injects faults at each stage (missing SSTs, stale vlog files, partial manifest rewrites) to guarantee the process is idempotent.
-
----
-
-## 7. Observability & Tooling
-
-- **Expvar endpoint** – `Stats.collect` publishes counters and gauges such as `NoKV.ValueLog.GcRuns`, `NoKV.Txns.Active`, `NoKV.Flush.Queue`.
-- **CLI (`cmd/nokv`)** – `nokv stats/manifest/vlog --json` consumes the same snapshots for offline inspection, mirroring `ldb` from RocksDB but returning structured JSON for automation.
-- **Recovery traces** – enabling `RECOVERY_TRACE_METRICS` prints structured key/value logs during replay and GC, aiding CI triage.
-- **Hot key surfacing** – `StatsSnapshot.Hot.Keys` lists keys with hit counts; great for verifying cache prefetch from the CLI.
-
----
-
-## 8. Design Comparison
-
-| Feature | RocksDB | BadgerDB | NoKV |
-| --- | --- | --- | --- |
-| Language / Runtime | C++ with custom env | Go | Go (no CGO dependencies) |
-| Log strategy | WriteBatch into WAL + MemTable | ValueLog holds values, LSM holds keys | Hybrid: WAL + MemTable + ValueLog (large values) |
-| Manifest | VersionEdit + CURRENT | Value log relies on vlog directory metadata | `manifest.Manager` mirrors RocksDB semantics and also tracks vlog head & deletions |
-| Transactions | Optional WriteBatch, no MVCC by default | Managed transactions, optimistic concurrency | MVCC snapshots via `oracle`, conflict tracking, iterator merge |
-| Hot key analytics | External perf counters | Basic metrics | Built-in `hotring` with CLI export |
-| Tooling | `ldb`, `sst_dump` | `badger` CLI | `nokv` CLI (stats/manifest/vlog) + expvar |
-| Observability | PerfContext, event listeners | Metrics (Prometheus) | Structured expvar + recovery traces |
-| GC | Compaction-driven | Value log GC + discard stats | LSM compaction + vlog GC using discard stats from flush manager |
-
-NoKV positions itself between the two: it adopts RocksDB's manifest/WAL discipline and Badger's value separation, while contributing additional observability and MVCC semantics without CGO dependencies.
->>>>>>> fe03f2f8
 
 ---
 
